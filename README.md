# `git-clean`

Clean your repo of excess branches which have been merged upstream.

## Authorization

In the event that you want to use this on a private repo, you will need to authenticate your requests with a token.
<<<<<<< HEAD
You need to create a token at <https://github.com/settings/tokens>. It's not clear what precise scopes are required, but this has been demonstrated to work with a token with both `repo` and `read:org` scopes.

Provide the token with the `--personal-access-token TOKEN` option on the command line. This will cache the token for future use.
=======
You need to create a token at <https://github.com/settings/tokens> with at least the permissions `repo` and `read:org`.
>>>>>>> a52cd53c
<|MERGE_RESOLUTION|>--- conflicted
+++ resolved
@@ -5,10 +5,5 @@
 ## Authorization
 
 In the event that you want to use this on a private repo, you will need to authenticate your requests with a token.
-<<<<<<< HEAD
-You need to create a token at <https://github.com/settings/tokens>. It's not clear what precise scopes are required, but this has been demonstrated to work with a token with both `repo` and `read:org` scopes.
-
-Provide the token with the `--personal-access-token TOKEN` option on the command line. This will cache the token for future use.
-=======
 You need to create a token at <https://github.com/settings/tokens> with at least the permissions `repo` and `read:org`.
->>>>>>> a52cd53c
+Provide the token with the `--personal-access-token TOKEN` option on the command line. This will cache the token for future use.